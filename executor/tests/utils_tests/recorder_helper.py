--- conflicted
+++ resolved
@@ -1,10 +1,6 @@
 from __future__ import annotations
 
-<<<<<<< HEAD
 from typing import Mapping, List, Any, Set, Sequence
-=======
-from typing import Mapping, List, Any, Set
->>>>>>> 1a11390c
 
 from executor.utils.recorder import Recorder, identifier_to_string
 import pprint
@@ -246,11 +242,7 @@
         self.line = line
         self.variables: Set[Variable] | None = None
         self.accesses: List[Variable] | None = None
-<<<<<<< HEAD
         self.stdout: str | None = None
-=======
-        self.stdout = None
->>>>>>> 1a11390c
         self.is_init = is_init
 
         self._construct_str = None
@@ -335,21 +327,12 @@
                     identifier=variable.identifier,
                 ):
                     return f"variable {variable} does not match with {actual_vars[variable.identifier]}"
-<<<<<<< HEAD
 
         actual_accesses = record[Recorder.ACCESS_HEADER]
         if actual_accesses is not None and self.accesses is not None:
             if (a_l := len(actual_accesses)) != (t_l := len(self.accesses)):
                 return f"actual access length {a_l} ({actual_accesses}) does not match target length {t_l} ({self.accesses})"
 
-=======
-
-        actual_accesses = record[Recorder.ACCESS_HEADER]
-        if actual_accesses is not None and self.accesses is not None:
-            if (a_l := len(actual_accesses)) != (t_l := len(self.accesses)):
-                return f"actual access length {a_l} ({actual_accesses}) does not match target length {t_l} ({self.accesses})"
-
->>>>>>> 1a11390c
             for access in self.accesses:
                 if all(
                     not access.check(actual_access, is_access=True)
@@ -377,21 +360,12 @@
         if self._construct_str is None:
             candidates = []
             for v in self.variables or ():
-<<<<<<< HEAD
                 candidates.append(f".add_variable({repr(v)})")
             for a in self.accesses or ():
                 candidates.append(f".add_access({repr(a)})")
 
             candidates.append(f".write_stdout({self.stdout})")
             self._construct_str = "\n".join(candidates)
-=======
-                candidates.append(f"\n.add_variable({repr(v)})")
-            for a in self.accesses or ():
-                candidates.append(f"\n.add_access({repr(a)})")
-            for s in self.stdout or ():
-                candidates.append(f"\n.add_stdout({repr(s)})")
-            self._construct_str = "".join(candidates)
->>>>>>> 1a11390c
 
         return self._construct_str
 
@@ -406,7 +380,6 @@
     def __init__(self):
         self.check_queue: List[Record] = []
         self.total_variables: Set[str] | None = None
-<<<<<<< HEAD
         self.std_adder = STDOUTAdder()
 
     def register_variables(self, *args):
@@ -432,18 +405,6 @@
 
     def add_record_and_back(self, line: int = None, **kwargs) -> RecorderEQ:
         return self.add_record(line, **kwargs).back()
-=======
-
-    def register_variables(self, *args):
-        if self.total_variables is None:
-            self.total_variables = set(args)
-        else:
-            raise ValueError("variables are already registered")
-
-    def add_record(self, line: int = None, **kwargs) -> Record:
-        self.check_queue.append(Record(self, line, **kwargs))
-        return self.check_queue[-1]
->>>>>>> 1a11390c
 
     def add_record_and_back(self, line: int = None) -> RecorderEQ:
         return self.add_record(line).back()
@@ -467,7 +428,6 @@
                 record_len == target_len
             ), f"record length {record_len} does not match target length {target_len}"
 
-<<<<<<< HEAD
             for no, (target, record) in enumerate(zip(self.check_queue, records)):
                 if (res := target.check(record)) is not None:
                     raise AssertionError(
@@ -487,17 +447,4 @@
                 f"{e}\n"
                 "whole list: \n"
                 f"{pprint.pformat(records)}"
-            )
-=======
-        for no, (target, record) in enumerate(zip(self.check_queue, records)):
-            if (res := target.check(record)) is not None:
-                raise AssertionError(
-                    f"the {no}th record at line {record.get(Recorder.LINE_HEADER)} "
-                    f"does not match the expected. Error: \n"
-                    f"{res}\n"
-                    "expected: \n"
-                    f"{target}\n"
-                    f"actual: \n"
-                    f"{record}"
-                )
->>>>>>> 1a11390c
+            )