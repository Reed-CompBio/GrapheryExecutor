from __future__ import annotations

import enum
import json
from logging import Logger
from os import getenv as _getenv
from types import NoneType
from typing import (
    TypeVar,
    Protocol,
    ClassVar,
    Mapping,
    Tuple,
    Dict,
    Final,
    Sequence,
    List,
)

__all__ = [
    "VarClass",
    "DefaultVars",
    "PROG_NAME",
    "SERVER_VERSION",
    "IDENTIFIER_SEPARATOR",
    "GRAPH_INJECTION_NAME",
    "NX_GRAPH_INJECTION_NAME",
    "ErrorCode",
    "ControllerOptionNames",
    "SHELL_PARSER_GROUP_NAME",
    "SHELL_SERVER_PARSER_NAME",
    "SHELL_LOCAL_PARSER_NAME",
]

from executor.utils.logger import AVAILABLE_LOGGERS, shell_info_logger

_ENV_PREFIX: Final[str] = "GE_"


# Custom Variables
PROG_NAME: Final[str] = "graphery_executor"
<<<<<<< HEAD
SERVER_VERSION: Final[str] = "3.2.5"
=======
SERVER_VERSION: Final[str] = "3.2.5r2"
>>>>>>> 1a11390c
IDENTIFIER_SEPARATOR: Final[str] = "\u200b@"
GRAPH_INJECTION_NAME = "graph"
NX_GRAPH_INJECTION_NAME = "g_graph"


class ErrorCode(enum.Enum):
    CTRL_ERROR_CODE: Final[int] = 3
    INIT_ERROR_CODE: Final[int] = 5
    PREP_ERROR_CODE: Final[int] = 7
    POST_ERROR_CODE: Final[int] = 11
    RUNNER_ERROR_CODE: Final[int] = 13
    CPU_OUT_EXIT_CODE: Final[int] = 17
    MEM_OUT_EXIT_CODE: Final[int] = 19


SHELL_PARSER_GROUP_NAME: Final[str] = "WHERE"
SHELL_SERVER_PARSER_NAME: Final[str] = "server"
SHELL_LOCAL_PARSER_NAME: Final[str] = "local"


# Shell Variables
class VarClass(Protocol):
    __slots__: Sequence = ()

    _vars: ClassVar[Mapping[str, ...]]
    server_shell_var: ClassVar[Dict[str, Tuple[Tuple, Mapping]]]
    general_shell_var: ClassVar[Dict[str, Tuple[Tuple, Mapping]]]

    _vars: Dict[str, ...]
    v: _VarGetter

    @property
    def vars(self) -> Mapping[str, ...]:
        raise NotImplementedError

    def __getitem__(self, item: str):
        ...

    def read_from_env(self, *args, use_default: bool = False) -> None:
        ...

    @classmethod
    def get_var_arg_name(cls, var_field: str) -> str:
        ...

    @classmethod
    def __class_getitem__(cls, item):
        ...


_T = TypeVar("_T", bound=VarClass)


class ControllerOptionNames:
    LOGGER: Final[str] = "logger"
    CUSTOM_NAMESPACE: Final[str] = "custom_ns"
    STDOUT: Final[str] = "stdout"
    STDERR: Final[str] = "stderr"
    ANNOUNCER: Final[str] = "announcer"


class _DefaultVarsFields(Protocol):
    """
    To be used in intelli scenes
    """

    __slots__: Sequence = ()

    SERVER_URL: ClassVar[str]
    SERVER_PORT: ClassVar[str]
    ALLOW_OTHER_ORIGIN: ClassVar[str]
    ACCEPTED_ORIGINS: ClassVar[str]

    EXEC_TIME_OUT: ClassVar[str]
    EXEC_MEM_OUT: ClassVar[str]
    IS_LOCAL: ClassVar[str]
    RAND_SEED: ClassVar[str]
    FLOAT_PRECISION: ClassVar[str]
    INPUT_LIST: ClassVar[str]
    LOGGER: ClassVar[str]

    REQUEST_DATA_CODE_NAME: ClassVar[str]
    REQUEST_DATA_GRAPH_NAME: ClassVar[str]
    REQUEST_DATA_VERSION_NAME: ClassVar[str]
    REQUEST_DATA_OPTIONS_NAME: ClassVar[str]


class _VarGetter(_DefaultVarsFields):
    """
    This is a proxy of getting Vars from Var Settings
    """

    __slots__ = ["_storage"]

    def __init__(self, storage: VarClass) -> None:
        """
        :param storage: the Var Settings to be proxied
        """
        self._storage = storage

    def __getattr__(self, var_name):
        """
        Gets element of Var Settings by name
        :param var_name:
        :return:
        """
        if var_name not in self._storage.vars:
            raise AttributeError(
                f"'{self._storage.__class__.__name__}' object has no attribute '{var_name}'"
            )
        return self._storage[var_name]


def _parse_str_list(string: str) -> List[str]:
    """
    Parse a list of string from string like "['a', 'b', 'c']" or those separated by \n
    :param string: string like "['a', 'b', 'c']" or those separated by \n
    :return: a list of string
    """
    try:
        res = json.loads(string)
        if not isinstance(res, list):
            raise TypeError
        return res
    except (TypeError, json.JSONDecodeError):
        return string.split("\n")


class DefaultVars(_DefaultVarsFields, VarClass):
    __slots__ = ["_vars", "v"]

    SERVER_URL = "SERVER_URL"
    SERVER_PORT = "SERVER_PORT"
    ALLOW_OTHER_ORIGIN = "ALLOW_OTHER_ORIGIN"
    ACCEPTED_ORIGINS = "ACCEPTED_ORIGINS"

    EXEC_TIME_OUT = "EXEC_TIME_OUT"
    EXEC_MEM_OUT = "EXEC_MEM_OUT"
    IS_LOCAL = "IS_LOCAL"
    RAND_SEED = "RAND_SEED"
    FLOAT_PRECISION = "FLOAT_PRECISION"
    INPUT_LIST = "INPUT_LIST"
    LOGGER = "LOGGER"

    REQUEST_DATA_CODE_NAME = "REQUEST_DATA_CODE_NAME"
    REQUEST_DATA_GRAPH_NAME = "REQUEST_DATA_GRAPH_NAME"
    REQUEST_DATA_VERSION_NAME = "REQUEST_DATA_VERSION_NAME"
    REQUEST_DATA_OPTIONS_NAME = "REQUEST_DATA_OPTIONS_NAME"

    _default_vars = {
        SERVER_URL: "127.0.0.1",
        SERVER_PORT: 7590,
        ALLOW_OTHER_ORIGIN: True,
        ACCEPTED_ORIGINS: ["127.0.0.1"],
        LOGGER: shell_info_logger,
        #
        EXEC_TIME_OUT: 5,
        EXEC_MEM_OUT: 100,
        IS_LOCAL: False,
        RAND_SEED: 0,
        FLOAT_PRECISION: 4,
        INPUT_LIST: [],
        #
        REQUEST_DATA_CODE_NAME: "code",
        REQUEST_DATA_GRAPH_NAME: "graph",
        REQUEST_DATA_VERSION_NAME: "version",
        REQUEST_DATA_OPTIONS_NAME: "options",
    }

    server_shell_var = {
        SERVER_URL: (
            ("-u", "--url"),
            {
                "default": _default_vars[SERVER_URL],
                "type": str,
                "help": "The url the local server will run on",
            },
        ),
        SERVER_PORT: (
            ("-p", "--port"),
            {
                "default": _default_vars[SERVER_PORT],
                "type": int,
                "help": "The port the local server will run on",
            },
        ),
        ALLOW_OTHER_ORIGIN: (
            ("-a", "--allow-origin"),
            {"default": _default_vars[ALLOW_OTHER_ORIGIN], "action": "store_true"},
        ),
        ACCEPTED_ORIGINS: (
            ("-o", "--origin"),
            {
                "default": _default_vars[ACCEPTED_ORIGINS],
                "action": "extend",
                "nargs": "+",
                "type": str,
            },
        ),
    }
    general_shell_var = {
        EXEC_TIME_OUT: (
            ("-t", "--time-out"),
            {
                "default": _default_vars[EXEC_TIME_OUT],
                "type": int,
            },
        ),
        EXEC_MEM_OUT: (
            ("-m", "--mem-out"),
            {
                "default": _default_vars[EXEC_MEM_OUT],
                "type": int,
            },
        ),
        IS_LOCAL: (
            ("-i", "--is-local"),
            {"default": _default_vars[IS_LOCAL], "action": "store_true"},
        ),
        RAND_SEED: (
            ("-r", "--rand-seed"),
            {
                "default": _default_vars[RAND_SEED],
                "type": lambda x: None if x.strip() == "None" else int(x),
            },
        ),
        FLOAT_PRECISION: (
            ("-f", "--float-precision"),
            {
                "default": _default_vars[FLOAT_PRECISION],
                "type": int,
            },
        ),
        INPUT_LIST: (
            ("-s", "--input-list"),
            {
                "default": _default_vars[INPUT_LIST],
                "type": _parse_str_list,
            },
        ),
        LOGGER: (
            ("-l", "--logger"),
            {
                "default": _default_vars[LOGGER],
                "choices": [*AVAILABLE_LOGGERS.values()],
                "type": AVAILABLE_LOGGERS.get,
                "metavar": f"{{{', '.join(AVAILABLE_LOGGERS.keys())}}}",
            },
        ),
    }

    def __init__(self, **kwargs):
        self._vars: Dict = {**self._default_vars, **kwargs}
        self.read_from_env(all_args=True)

        # the proxy object to enable "settings.v.LOGGER"
        self.v: _VarGetter = _VarGetter(self)

    def __getitem__(self, item: str):
        return self._vars[item]

    @classmethod
    def make_shell_env_name(cls, name: str) -> str:
        """
        Makes shell variable name with variable name by adding prefix _ENV_PREFIX
        :param name: the variable name
        :return: prefixed shell variable name
        """
        return f"{_ENV_PREFIX}{name}"

    def read_from_env(self, *args, all_args: bool = False) -> None:
        """
        Reads the shell environment variables and updates the internal variables.

        :param args: The names of the variables to read.
        :param all_args: If True, all shell environment variables will be read. This will override the args parameter.
        :return: None
        """
        if all_args:
            args = self._vars.keys()

        for env_name in args:
            shell_env_name = self.make_shell_env_name(env_name)
            original = self._vars[env_name]
            # type conversions from str to the proper type
            og_type = type(original)
            if og_type is list:
                # if the type of the original is list, use json loads to parse
                og_type = _parse_str_list
            elif og_type is bool:
                # if the type of the original is bool, use custom bool parser
                def parse_bool(x: str):
                    x = x.lower()
                    if x == "true" or x == "t":
                        return True
                    elif x == "false" or x == "f":
                        return False
                    else:
                        return bool(x)

                og_type = parse_bool
            elif og_type is int:
                # if the type of the original is int, then parse the string as int unless it's "none"
                def parse_int(x: str):
                    x = x.lower()
                    if x == "none":
                        return None
                    else:
                        return int(x)

                og_type = parse_int

            elif og_type is Logger:
                # if the type of the original is Logger, get the logger from the string
                og_type = AVAILABLE_LOGGERS.get
            elif og_type == NoneType:
                # if the type of the original is None, use string to parse it
                og_type = str
            # otherwise, use the original type parser to parse it (e.g. str)

            from_env = _getenv(shell_env_name, None)
            if from_env is not None:
                self._vars[env_name] = og_type(from_env)

    @classmethod
    def get_var_arg_name(cls, var_field: str) -> str:
        """
        Gets the argument name for a variable. (e.g. -s for input_list)
        :param var_field: the variable field name
        :return: the argument name
        """
        if var_field in cls.server_shell_var:
            # use the server shell var if the var is in the server shell var list
            store = cls.server_shell_var
        elif var_field in cls.general_shell_var:
            # use the general shell var if the var is in the general shell var list
            store = cls.general_shell_var
        else:
            raise ValueError(f"unknown arg name {var_field}")
        # get the arg name from the store
        return store[var_field][0][0]

    @classmethod
    def var_arg_has_value(cls, var_field: str) -> bool:
        """
        Checks if the variable has a value. (e.g. -l for --logger doesn't have a value)
        :param var_field: the variable field name
        :return: indicates if the variable has a value
        """
        if var_field == cls.LOGGER:
            return False

        if var_field in cls.server_shell_var:
            store = cls.server_shell_var
        elif var_field in cls.general_shell_var:
            store = cls.general_shell_var
        else:
            raise ValueError(f"unknown arg name {var_field}")

        arg_options: Mapping = store[var_field][1]

        if arg_options.get("action", None) == "store_true":
            return False

        return True

    @classmethod
    def __class_getitem__(cls, item):
        """
        Gets the default value of a variable name.
        :param item: the variable name (e.g. cls.INPUT_LIST)
        :return: the default value for that variable
        """
        return cls._default_vars[item]

    @property
    def vars(self) -> Mapping[str, ...]:
        """
        Get the variable storage dictionary
        :return:
        """
        return self._vars<|MERGE_RESOLUTION|>--- conflicted
+++ resolved
@@ -39,11 +39,7 @@
 
 # Custom Variables
 PROG_NAME: Final[str] = "graphery_executor"
-<<<<<<< HEAD
-SERVER_VERSION: Final[str] = "3.2.5"
-=======
 SERVER_VERSION: Final[str] = "3.2.5r2"
->>>>>>> 1a11390c
 IDENTIFIER_SEPARATOR: Final[str] = "\u200b@"
 GRAPH_INJECTION_NAME = "graph"
 NX_GRAPH_INJECTION_NAME = "g_graph"
