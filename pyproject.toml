[tool.poetry]
name = "graphery_executor"
<<<<<<< HEAD
version = "3.2.5"
=======
version = "3.2.5r2"
>>>>>>> 1a11390c
description = "The executor module for Graphery"
authors = ["Larry Zeng <graphery@reed.edu>"]
license = "MIT"
readme = "README.md"
classifiers = [
    "License :: OSI Approved :: MIT License",
    "Programming Language :: Python :: 3",
    "Programming Language :: Python :: 3.10",
    "Operating System :: OS Independent",
]
packages = [{ include = "executor" }]
exclude = ["executor/tests"]

[tool.poetry.urls]
"Repository" = "https://github.com/Reed-CompBio/GrapheryExecutor"
"Bug Tracker" = "https://github.com/Reed-CompBio/GrapheryExecutor/issues"
"Documentation" = "https://docs.graphery.reedcompbio.org"
"Source Code" = "https://github.com/Reed-CompBio/GrapheryExecutor"


[tool.poetry.dependencies]
python = "~3.10"
networkg = { git = "https://github.com/Reed-CompBio/networkx.git", rev = "networkg-2.8.4r1" }


[tool.poetry.group.sci]
optional = true

[tool.poetry.group.sci.dependencies]
numpy = { version = "^1.23.0" }
scipy = { version = "^1.8.1" }
matplotlib = { version = "^3.5.2" }
pandas = { version = "^1.4.3" }


[tool.poetry.group.dev]
optional = true

[tool.poetry.group.dev.dependencies]
pytest = { version = "^7.1.1" }
black = { version = "^22.1.0" }
codacy-coverage = { version = "^1.3.11" }
pre-commit = { version = "^2.19.0" }


[tool.poetry.scripts]
graphery_executor = "executor:main"

[build-system]
requires = ["poetry-core>=1.1.0b2"]
build-backend = "poetry.core.masonry.api"<|MERGE_RESOLUTION|>--- conflicted
+++ resolved
@@ -1,10 +1,6 @@
 [tool.poetry]
 name = "graphery_executor"
-<<<<<<< HEAD
-version = "3.2.5"
-=======
 version = "3.2.5r2"
->>>>>>> 1a11390c
 description = "The executor module for Graphery"
 authors = ["Larry Zeng <graphery@reed.edu>"]
 license = "MIT"
